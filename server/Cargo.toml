[package]
name = "mmdbd"
version = "0.1.0"
license = "Apache-2.0"
edition = "2021"
authors = ["Soeren Kejser Jensen <devel@kejserjensen.dk>"]

[dependencies]
datafusion = "10.0.0"
datafusion-physical-expr = "10.0.0"
object_store = "0.3.0"

tokio = { version = "1.20.0", features = ["rt-multi-thread"] }
async-trait = "0.1.56"
futures = "0.3.21"

arrow-flight = "18.0.0"
tonic = "0.7.2"

<<<<<<< HEAD
snmalloc-rs = "0.3.1"

paho-mqtt = {version = "0.11", default-features = false, features = ["bundled"]}
rand = "0.8"
=======
snmalloc-rs = "0.3.3"

paho-mqtt = {version = "0.11", default-features = false, features = ["bundled"]}

[dev-dependencies]
proptest = "1.0.0"
>>>>>>> f02e0fe6
<|MERGE_RESOLUTION|>--- conflicted
+++ resolved
@@ -17,16 +17,9 @@
 arrow-flight = "18.0.0"
 tonic = "0.7.2"
 
-<<<<<<< HEAD
-snmalloc-rs = "0.3.1"
-
-paho-mqtt = {version = "0.11", default-features = false, features = ["bundled"]}
-rand = "0.8"
-=======
 snmalloc-rs = "0.3.3"
 
 paho-mqtt = {version = "0.11", default-features = false, features = ["bundled"]}
 
 [dev-dependencies]
-proptest = "1.0.0"
->>>>>>> f02e0fe6
+proptest = "1.0.0"